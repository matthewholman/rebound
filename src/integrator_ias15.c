--- conflicted
+++ resolved
@@ -294,23 +294,7 @@
     //   1) predictor_corrector_error better than 1e-16 
     //   2) predictor_corrector_error starts to oscillate
     //   3) more than 12 iterations
-<<<<<<< HEAD
-=======
-    int niter=0;
-
-    for(int i=0;i<N;i++) {
-      int mi = map[i];
-      const int k0 = 3*i+0;
-      const int k1 = 3*i+1;
-      const int k2 = 3*i+2;
-
-      //printf("<-- %d %lf %lf %lf %lf ", 0, r->t, particles[mi].x, particles[mi].y, particles[mi].z);	      
-      //printf("%le %le %le\n", particles[mi].vx, particles[mi].vy, particles[mi].vz);
-      //printf("%d %lf %.16le %.16le %.16le %.16le %.16le %.16le %.16le\n", niter, r->t, b.p0[k0], b.p1[k0], b.p2[k0], b.p3[k0], b.p4[k0], b.p5[k0], b.p6[k0]);		
-		
-    }
-
->>>>>>> be597a5a
+
     while(1){
         if(predictor_corrector_error<1e-16){
             break;
@@ -531,29 +515,8 @@
                 }
             }
         }
-<<<<<<< HEAD
-    }
-=======
-
-	for(int i=0;i<N;i++) {
-	  int mi = map[i];
-	  const int k0 = 3*i+0;
-	  const int k1 = 3*i+1;
-	  const int k2 = 3*i+2;
-
-	  //printf("<-- %d %lf %lf %lf %lf ", 0, r->t, particles[mi].x, particles[mi].y, particles[mi].z);	      
-	  //printf("%le %le %le\n", particles[mi].vx, particles[mi].vy, particles[mi].vz);
-	  //printf("%d %lf %.16le %.16le %.16le %.16le %.16le %.16le %.16le\n", niter, r->t, b.p0[k0], b.p1[k0], b.p2[k0], b.p3[k0], b.p4[k0], b.p5[k0], b.p6[k0]);		
-		
-	}
-	niter++;
-	
-    }
-
-    //printf("\n");
-    
-
->>>>>>> be597a5a
+    }
+
     // Set time back to initial value (will be updated below) 
     r->t = t_beginning;
     // Find new timestep
