/**
 * @file    rebound.c
 * @brief   Main REBOUND control structures and routine, iteration loop.
 * @author  Hanno Rein <hanno@hanno-rein.de>
 * 
 * @section LICENSE
 * Copyright (c) 2011 Hanno Rein, Shangfei Liu
 *
 * This file is part of rebound.
 *
 * rebound is free software: you can redistribute it and/or modify
 * it under the terms of the GNU General Public License as published by
 * the Free Software Foundation, either version 3 of the License, or
 * (at your option) any later version.
 *
 * rebound is distributed in the hope that it will be useful,
 * but WITHOUT ANY WARRANTY; without even the implied warranty of
 * MERCHANTABILITY or FITNESS FOR A PARTICULAR PURPOSE.  See the
 * GNU General Public License for more details.
 *
 * You should have received a copy of the GNU General Public License
 * along with rebound.  If not, see <http://www.gnu.org/licenses/>.
 *
 */
#include <stdio.h>
#include <stdlib.h>
#include <unistd.h>
#include <math.h>
#include <time.h>
#include <sys/types.h>
#include <signal.h>
#include <string.h>
#include <sys/time.h>
#include <sys/mman.h>
#include <sys/wait.h>
#include <semaphore.h>
#include <fcntl.h>
#include "rebound.h"
#include "integrator.h"
#include "integrator_wh.h"
#include "integrator_whfast.h"
#include "integrator_ias15.h"
#include "integrator_hermes.h"
#include "boundary.h"
#include "gravity.h"
#include "collision.h"
#include "tree.h"
#include "output.h"
#include "tools.h"
#include "particle.h"
#ifdef MPI
#include "communication_mpi.h"
#endif
#ifdef OPENGL
#include "display.h"
#endif // OPENGL
#ifdef OPENMP
#include <omp.h>
#endif
#define MAX(a, b) ((a) < (b) ? (b) : (a))       ///< Returns the maximum of a and b

#ifndef LIBREBOUND
static const char* logo[];              /**< Logo of rebound. */
#endif // LIBREBOUND
const char* reb_build_str = __DATE__ " " __TIME__;  // Date and time build string. 
<<<<<<< HEAD
const char* reb_version_str = "2.18.7";         // **VERSIONLINE** This line gets updated automatically. Do not edit manually.
const int reb_max_messages_length = 1024;   // needs to be constant expression for array size
const int reb_max_messages_N = 10;

=======
const char* reb_version_str = "2.18.9";         // **VERSIONLINE** This line gets updated automatically. Do not edit manually.
>>>>>>> e7dc0bdb

void reb_step(struct reb_simulation* const r){
    // A 'DKD'-like integrator will do the first 'D' part.
    PROFILING_START()
    reb_integrator_part1(r);
    PROFILING_STOP(PROFILING_CAT_INTEGRATOR)

    // Update and simplify tree. 
    // Prepare particles for distribution to other nodes. 
    // This function also creates the tree if called for the first time.
    if (r->tree_needs_update || r->gravity==REB_GRAVITY_TREE || r->collision==REB_COLLISION_TREE){
        // Check for root crossings.
        PROFILING_START()
        reb_boundary_check(r);     
        PROFILING_STOP(PROFILING_CAT_BOUNDARY)

        // Update tree (this will remove particles which left the box)
        PROFILING_START()
        reb_tree_update(r);          
        PROFILING_STOP(PROFILING_CAT_GRAVITY)
    }

    PROFILING_START()
#ifdef MPI
    // Distribute particles and add newly received particles to tree.
    reb_communication_mpi_distribute_particles(r);
#endif // MPI

    if (r->tree_root!=NULL && r->gravity==REB_GRAVITY_TREE){
        // Update center of mass and quadrupole moments in tree in preparation of force calculation.
        reb_tree_update_gravity_data(r); 
#ifdef MPI
        // Prepare essential tree (and particles close to the boundary needed for collisions) for distribution to other nodes.
        reb_tree_prepare_essential_tree_for_gravity(r);

        // Transfer essential tree and particles needed for collisions.
        reb_communication_mpi_distribute_essential_tree_for_gravity(r);
#endif // MPI
    }

    // Calculate accelerations. 
    reb_calculate_acceleration(r);
    if (r->N_var){
        reb_calculate_acceleration_var(r);
    }
    // Calculate non-gravity accelerations. 
    if (r->additional_forces) r->additional_forces(r);
    PROFILING_STOP(PROFILING_CAT_GRAVITY)

    // A 'DKD'-like integrator will do the 'KD' part.
    PROFILING_START()
    reb_integrator_part2(r);
    if (r->post_timestep_modifications){
        reb_integrator_synchronize(r);
        r->post_timestep_modifications(r);
        r->ri_whfast.recalculate_jacobi_this_timestep = 1;
    }
    PROFILING_STOP(PROFILING_CAT_INTEGRATOR)

    // Do collisions here. We need both the positions and velocities at the same time.
    // Check for root crossings.
    PROFILING_START()
    reb_boundary_check(r);     
    if (r->tree_needs_update){
        // Update tree (this will remove particles which left the box)
        reb_tree_update(r);          
    }
    PROFILING_STOP(PROFILING_CAT_BOUNDARY)

    // Search for collisions using local and essential tree.
    PROFILING_START()
    if (r->integrator!=REB_INTEGRATOR_HERMES){ //Hybrid integrator will search for collisions in mini simulation.
        reb_collision_search(r);
    }
    PROFILING_STOP(PROFILING_CAT_COLLISION)
}


void reb_exit(const char* const msg){
    // This function should also kill all children. 
    // Not implemented as pid is not easy to get to.
    // kill(pid, SIGKILL);
    fprintf(stderr,"\n\033[1mFatal error! Exiting now.\033[0m %s\n",msg);
    exit(EXIT_FAILURE);
}

void reb_message(struct reb_simulation* const r, char type, const char* const msg){
    int save_messages = 0;
    if (r != NULL){
        save_messages = r->save_messages;
    }
    if (!save_messages || strlen(msg)>=reb_max_messages_length){
        if (type=='w'){
            fprintf(stderr,"\n\033[1mWarning!\033[0m %s\n",msg);
        }else if (type=='e'){
            fprintf(stderr,"\n\033[1mError!\033[0m %s\n",msg);
        }
    }else{
        if (r->messages==NULL){
            r->messages = calloc(reb_max_messages_N,sizeof(char*));
        }
        int n = 0;
        for (;n<reb_max_messages_N;n++){
            if (r->messages[n]==NULL){
                break;
            }
        }
        if (n==reb_max_messages_N){
            free(r->messages[0]);
            for (int i=0;i<reb_max_messages_N-1;i++){
                r->messages[i] = r->messages[i+1];
            }
            r->messages[reb_max_messages_N-1] = NULL;
            n= reb_max_messages_N-1;
        }
        r->messages[n] = malloc(sizeof(char*)*reb_max_messages_length);
        r->messages[n][0] = type;
        strcpy(r->messages[n]+1, msg);
    }
}

void reb_warning(struct reb_simulation* const r, const char* const msg){
    reb_message(r, 'w', msg);
}

void reb_error(struct reb_simulation* const r, const char* const msg){
    reb_message(r, 'e', msg);
}

int reb_get_next_message(struct reb_simulation* const r, char* const buf){
    if (r->messages){
        char* w0 = r->messages[0];
        if (w0){
            for(int i=0;i<reb_max_messages_N-1;i++){
                r->messages[i] = r->messages[i+1];
            }
            r->messages[reb_max_messages_N-1] = NULL;
            strcpy(buf,w0);
            free(w0);
            return 1;
        }
    }
    return 0;
}


void reb_configure_box(struct reb_simulation* const r, const double root_size, const int root_nx, const int root_ny, const int root_nz){
    r->root_size = root_size;
    r->root_nx = root_nx;
    r->root_ny = root_ny;
    r->root_nz = root_nz;
    // Setup box sizes
    r->boxsize.x = r->root_size *(double)r->root_nx;
    r->boxsize.y = r->root_size *(double)r->root_ny;
    r->boxsize.z = r->root_size *(double)r->root_nz;
    r->root_n = r->root_nx*r->root_ny*r->root_nz;
    r->boxsize_max = MAX(r->boxsize.x, MAX(r->boxsize.y, r->boxsize.z));
    if (r->root_nx <=0 || r->root_ny <=0 || r->root_nz <= 0){
        reb_exit("Number of root boxes must be greater or equal to 1 in each direction.");
    }
}
#ifdef MPI
void reb_mpi_init(struct reb_simulation* const r){
    reb_communication_mpi_init(r,0,NULL);
    // Make sure domain can be decomposed into equal number of root boxes per node.
    if ((r->root_n/r->mpi_num)*r->mpi_num != r->root_n){
        if (r->mpi_id==0) fprintf(stderr,"ERROR: Number of root boxes (%d) not a multiple of mpi nodes (%d).\n",r->root_n,r->mpi_num);
        exit(-1);
    }
    printf("MPI-node: %d. Process id: %d.\n",r->mpi_id, getpid());
}

void reb_mpi_finalize(struct reb_simulation* const r){
    r->mpi_id = 0;
    r->mpi_num = 0;
    MPI_Finalize();
}
#endif // MPI

static void set_dp7_null(struct reb_dp7 * dp){
    dp->p0 = NULL;
    dp->p1 = NULL;
    dp->p2 = NULL;
    dp->p3 = NULL;
    dp->p4 = NULL;
    dp->p5 = NULL;
    dp->p6 = NULL;
}

void reb_free_simulation(struct reb_simulation* const r){
    reb_free_pointers(r);
    free(r);
}

void reb_free_pointers(struct reb_simulation* const r){
    reb_tree_delete(r);
    free(r->gravity_cs  );
    free(r->collisions  );
    reb_integrator_wh_reset(r);
    reb_integrator_whfast_reset(r);
    reb_integrator_ias15_reset(r);
    free(r->particles   );
    free(r->particle_lookup_table);
    if (r->messages){
        for (int i=0;i<reb_max_messages_N;i++){
            free(r->messages[i]);
        }
    }
    free(r->messages);
}

void reb_reset_temporary_pointers(struct reb_simulation* const r){
    // Note: this will not clear the particle array.
    r->gravity_cs_allocatedN    = 0;
    r->gravity_cs           = NULL;
    r->collisions_allocatedN    = 0;
    r->collisions           = NULL;
    r->extras               = NULL;
<<<<<<< HEAD
    r->messages             = NULL;
=======
    // ********** Lookup Table
    r->particle_lookup_table = NULL;
    r->N_lookup = 0;
    r->allocatedN_lookup = 0;
>>>>>>> e7dc0bdb
    // ********** WHFAST
    r->ri_whfast.allocated_N    = 0;
    r->ri_whfast.eta        = NULL;
    r->ri_whfast.p_j        = NULL;
    // ********** IAS15
    r->ri_ias15.allocatedN      = 0;
    set_dp7_null(&(r->ri_ias15.g));
    set_dp7_null(&(r->ri_ias15.b));
    set_dp7_null(&(r->ri_ias15.csb));
    set_dp7_null(&(r->ri_ias15.e));
    set_dp7_null(&(r->ri_ias15.br));
    set_dp7_null(&(r->ri_ias15.er));
    r->ri_ias15.at          = NULL;
    r->ri_ias15.x0          = NULL;
    r->ri_ias15.v0          = NULL;
    r->ri_ias15.a0          = NULL;
    r->ri_ias15.csx         = NULL;
    r->ri_ias15.csv         = NULL;
    r->ri_ias15.csa0        = NULL;
    r->ri_ias15.at          = NULL;
    // ********** WH
    r->ri_wh.allocatedN         = 0;
    r->ri_wh.eta            = NULL;
    // ********** HERMES
    r->ri_hermes.mini      = NULL;
    r->ri_hermes.global    = NULL;
    r->ri_hermes.global_index_from_mini_index = NULL;
    r->ri_hermes.global_index_from_mini_index_N = 0;
    r->ri_hermes.global_index_from_mini_index_Nmax = 0;
    r->ri_hermes.is_in_mini = NULL;
    r->ri_hermes.is_in_mini_Nmax = 0;
    r->ri_hermes.a_Nmax = 0;
    r->ri_hermes.a_i = NULL;
    r->ri_hermes.a_f = NULL;
}

int reb_reset_function_pointers(struct reb_simulation* const r){
    int wasnotnull = 0;
    if (r->coefficient_of_restitution ||
        r->collision_resolve ||
        r->additional_forces ||
        r->heartbeat ||
        r->post_timestep_modifications){
      wasnotnull = 1;
    }
    r->coefficient_of_restitution   = NULL;
    r->collision_resolve        = NULL;
    r->additional_forces        = NULL;
    r->heartbeat            = NULL;
    r->post_timestep_modifications  = NULL;
    return wasnotnull;
}

struct reb_simulation* reb_create_simulation(){
    struct reb_simulation* r = calloc(1,sizeof(struct reb_simulation));
    reb_init_simulation(r);
    return r;
}

void reb_init_simulation(struct reb_simulation* r){
#ifndef LIBREBOUND
    int i =0;
    while (logo[i]!=NULL){ printf("%s",logo[i++]); }
    printf("Built: %s\n\n",reb_build_str);
#endif // LIBREBOUND
    reb_tools_init_srand();
    reb_reset_temporary_pointers(r);
    reb_reset_function_pointers(r);
    r->t        = 0; 
    r->G        = 1;
    r->softening    = 0;
    r->dt       = 0.001;
    r->dt_last_done = 0.;
    r->root_size    = -1;
    r->root_nx  = 1;
    r->root_ny  = 1;
    r->root_nz  = 1;
    r->root_n   = 1;
    r->nghostx  = 0;
    r->nghosty  = 0;
    r->nghostz  = 0;
    r->N        = 0;    
    r->allocatedN   = 0;    
    r->N_active     = -1;   
    r->particle_lookup_table = NULL;
    r->hash_ctr = 0;
    r->N_lookup = 0;
    r->allocatedN_lookup = 0;
    r->testparticle_type = 0;   
    r->N_var    = 0;    
    r->var_config_N = 0;    
    r->var_config   = NULL;     
    r->exit_min_distance    = 0;    
    r->exit_max_distance    = 0;    
    r->max_radius[0]    = 0.;   
    r->max_radius[1]    = 0.;   
    r->status       = REB_RUNNING;
    r->exact_finish_time    = 1;
    r->force_is_velocity_dependent = 0;
    r->gravity_ignore_10    = 0;
    r->calculate_megno  = 0;
    r->output_timing_last   = -1;
    r->save_messages = 0;

    r->minimum_collision_velocity = 0;
    r->collisions_plog  = 0;
    r->collisions_Nlog  = 0;    
    r->collision_resolve_keep_sorted  = 0;    
    
    // Default modules
    r->integrator   = REB_INTEGRATOR_IAS15;
    r->boundary     = REB_BOUNDARY_NONE;
    r->gravity      = REB_GRAVITY_BASIC;
    r->collision    = REB_COLLISION_NONE;


    // Integrators  
    // ********** WHFAST
    // the defaults below are chosen to safeguard the user against spurious results, but
    // will be slower and less accurate
    r->ri_whfast.corrector = 0;
    r->ri_whfast.safe_mode = 1;
    r->ri_whfast.recalculate_jacobi_this_timestep = 0;
    r->ri_whfast.is_synchronized = 1;
    r->ri_whfast.timestep_warning = 0;
    r->ri_whfast.recalculate_jacobi_but_not_synchronized_warning = 0;
    
    // ********** IAS15
    r->ri_ias15.epsilon         = 1e-9;
    r->ri_ias15.min_dt      = 0;
    r->ri_ias15.epsilon_global  = 1;
    r->ri_ias15.iterations_max_exceeded = 0;    
    
    // ********** SEI
    r->ri_sei.OMEGA     = 1;
    r->ri_sei.OMEGAZ    = -1;
    r->ri_sei.lastdt    = 0;
    
    // ********** HERMES
    r->ri_hermes.hill_switch_factor = 0.;
    r->ri_hermes.radius_switch_factor = 0.;
    r->ri_hermes.mini_active = 0;
    r->ri_hermes.collision_this_global_dt = 0;
    r->ri_hermes.steps = 0;
    r->ri_hermes.steps_miniactive = 0;
    r->ri_hermes.steps_miniN = 0;
    r->ri_hermes.timestep_too_large_warning = 0;
    
    // Tree parameters. Will not be used unless gravity or collision search makes use of tree.
    r->tree_needs_update= 0;
    r->tree_root        = NULL;
    r->opening_angle2   = 0.25;

#ifdef MPI
    r->mpi_id = 0;                            
    r->mpi_num = 0;                           
    r->particles_send = NULL;  
    r->particles_send_N = 0;                  
    r->particles_send_Nmax = 0;               
    r->particles_recv = NULL;     
    r->particles_recv_N = 0;                  
    r->particles_recv_Nmax = 0;               
    
    r->tree_essential_send = NULL;
    r->tree_essential_send_N = 0;             
    r->tree_essential_send_Nmax = 0;          
    r->tree_essential_recv = NULL;
    r->tree_essential_recv_N = 0;             
    r->tree_essential_recv_Nmax = 0;          

#else // MPI
#ifndef LIBREBOUND
    printf("Process id: %d.\n", getpid());
#endif // LIBREBOUND
#endif // MPI
#ifdef OPENMP
    printf("Using OpenMP with %d threads per node.\n",omp_get_max_threads());
#endif // OPENMP
}

int reb_check_exit(struct reb_simulation* const r, const double tmax, double* last_full_dt){
    while(r->status == REB_RUNNING_PAUSED){
        // Wait for user to disable paused simulation
        usleep(1000);
    }
    const double dtsign = copysign(1.,r->dt);   // Used to determine integration direction
    if (r->status>=0){
        // Exit now.
    }else if(tmax!=INFINITY){
        if(r->exact_finish_time==1){
            if ((r->t+r->dt)*dtsign>=tmax*dtsign){  // Next step would overshoot
                double tscale = 1e-12*fabs(tmax);   // Find order of magnitude for time
                if (tscale<1e-200){     // Failsafe if tmax==0.
                    tscale = 1e-12;
                }
                if (r->t==tmax){
                    r->status = REB_EXIT_SUCCESS;
                }else if(r->status == REB_RUNNING_LAST_STEP){
                    if (fabs(r->t-tmax)<tscale){
                        r->status = REB_EXIT_SUCCESS;
                    }else{
                        // not there yet, do another step.
                        reb_integrator_synchronize(r);
                        r->dt = tmax-r->t;
                    }
                }else{
                    r->status = REB_RUNNING_LAST_STEP; // Do one small step, then exit.
                    reb_integrator_synchronize(r);
                    if (r->dt_last_done!=0.){   // If first timestep is also last, do not use dt_last_done (which would be 0.)
                        *last_full_dt = r->dt_last_done; // store last full dt before decreasing the timestep to match finish time
                    }
                    r->dt = tmax-r->t;
                }
            }else{
                if (r->status == REB_RUNNING_LAST_STEP){
                    // This will get executed if an adaptive integrator reduces
                    // the timestep in what was supposed to be the last timestep.
                    r->status = REB_RUNNING;
                }
            }
        }else{
            if (r->t*dtsign>=tmax*dtsign){  // Past the integration time
                r->status = REB_EXIT_SUCCESS; // Exit now.
            }
        }
    }
#ifndef MPI
    if (r->N<=0){
        reb_warning(r,"No particles found. Will exit.");
        r->status = REB_EXIT_NOPARTICLES; // Exit now.
    }
#else
    int status_max = 0;
    MPI_Allreduce(&(r->status), &status_max, 1, MPI_INT, MPI_MAX, MPI_COMM_WORLD); 
    if (status_max>=0){
        r->status = status_max;
    }

#endif // MPI
    return r->status;
}

void reb_run_heartbeat(struct reb_simulation* const r){
    if (r->heartbeat){ r->heartbeat(r); }               // Heartbeat
    if (r->exit_max_distance){
        // Check for escaping particles
        const double max2 = r->exit_max_distance * r->exit_max_distance;
        const struct reb_particle* const particles = r->particles;
        const int N = r->N - r->N_var;
        for (int i=0;i<N;i++){
            struct reb_particle p = particles[i];
            double r2 = p.x*p.x + p.y*p.y + p.z*p.z;
            if (r2>max2){
                r->status = REB_EXIT_ESCAPE;
            }
        }
    }
    if (r->exit_min_distance){
        // Check for close encounters
        const double min2 = r->exit_min_distance * r->exit_min_distance;
        const struct reb_particle* const particles = r->particles;
        const int N = r->N - r->N_var;
        for (int i=0;i<N;i++){
            struct reb_particle pi = particles[i];
            for (int j=0;j<i;j++){
                struct reb_particle pj = particles[j];
                const double x = pi.x-pj.x;
                const double y = pi.y-pj.y;
                const double z = pi.z-pj.z;
                const double r2 = x*x + y*y + z*z;
                if (r2<min2){
                    r->status = REB_EXIT_ENCOUNTER;
                }
            }
        }
    }
    if (r->usleep > 0){
        usleep(r->usleep);
    }
}
enum REB_STATUS reb_integrate(struct reb_simulation* const r_user, double tmax){
#ifdef MPI
    // Distribute particles
    reb_communication_mpi_distribute_particles(r_user);
#endif // MPI
#ifdef OPENGL
    int opengl_enabled = 1;
    if (r_user->usleep<0){
        opengl_enabled = 0;
    }

    // Copy and share simulation struct 
    struct reb_simulation* r = NULL;
    char sem_name[256] = "reb_display";
    sem_t* display_mutex = NULL;
   
    if (opengl_enabled){
        r = (struct reb_simulation*)mmap(r_user, sizeof(struct reb_simulation), PROT_READ|PROT_WRITE, MAP_ANON|MAP_SHARED, -1, 0);
        memcpy(r, r_user, sizeof(struct reb_simulation));
        // Copy and share particle array
        r->particles = (struct reb_particle*)mmap(NULL, r->allocatedN*sizeof(struct reb_particle), PROT_READ|PROT_WRITE, MAP_ANON|MAP_SHARED, -1, 0);
        memcpy(r->particles, r_user->particles, r->allocatedN*sizeof(struct reb_particle));
        for(int i=0; i<r->N; i++){
            r->particles[i].sim = r;
        }
        // Create Semaphore
#ifdef MPI
        sprintf(sem_name,"/reb_display_%d;",r_user->mpi_id);
#endif // MPI
        sem_unlink(sem_name); // unlink first
        if ((display_mutex = sem_open(sem_name, O_CREAT | O_EXCL, 0666, 1))==SEM_FAILED){
            perror("sem_open");
            exit(EXIT_FAILURE);
        }
        // Need root_size for visualization. Creating one. 
        if (r->root_size==-1){  
            reb_warning(r,"Configuring box automatically for vizualization based on particle positions.");
            const struct reb_particle* p = r->particles;
            double max_r = 0;
            for (int i=0;i<r->N;i++){
                const double _r = sqrt(p[i].x*p[i].x+p[i].y*p[i].y+p[i].z*p[i].z);
                max_r = MAX(max_r, _r);
            }
            reb_configure_box(r, max_r*2.3,MAX(1.,r->root_nx),MAX(1.,r->root_ny),MAX(1.,r->root_nz));
        }
    }else{
        r = r_user;
    }

#else // OPENGL
    struct reb_simulation* const r = r_user;
#endif // OPENGL



#ifndef LIBREBOUND
    struct timeval tim;
    gettimeofday(&tim, NULL);
    double timing_initial = tim.tv_sec+(tim.tv_usec/1000000.0);
#endif // LIBREBOUND

    double last_full_dt = r->dt; // need to store r->dt in case timestep gets artificially shrunk to meet exact_finish_time=1

    r->status = REB_RUNNING;
    reb_run_heartbeat(r);

    
#ifdef OPENGL
    if (opengl_enabled){
        pid_t   childpid;
        if((childpid = fork()) == -1) {
                perror("fork");
                exit(EXIT_FAILURE);
        }
        if(childpid == 0) {  // Child (vizualization)
            reb_display_init(0,NULL,r, display_mutex);
            exit(EXIT_SUCCESS); // NEVER REACHED
        } else {        // Parent (computation)
            PROFILING_START()
            while(reb_check_exit(r,tmax,&last_full_dt)<0){
                sem_wait(display_mutex);    
                PROFILING_STOP(PROFILING_CAT_VISUALIZATION)
                reb_step(r);
                reb_run_heartbeat(r);
                PROFILING_START()
                sem_post(display_mutex);
            }
            PROFILING_STOP(PROFILING_CAT_VISUALIZATION)
        }
    }else{
#endif // OPENGL
        while(reb_check_exit(r,tmax,&last_full_dt)<0){
            reb_step(r); 
            reb_run_heartbeat(r);
        }
#ifdef OPENGL
    }
#endif // OPENGL

    reb_integrator_synchronize(r);
    if(r->exact_finish_time==1){ // if finish_time = 1, r->dt could have been shrunk, so set to the last full timestep
        r->dt = last_full_dt; 
    }

#ifdef OPENGL
    if (opengl_enabled){
        int status;
        wait(&status);
        struct reb_particle* const particles_user_loc = r_user->particles;
        memcpy(r_user, r, sizeof(struct reb_simulation));
        r_user->particles = particles_user_loc;
        memcpy(r_user->particles, r->particles, r->N*sizeof(struct reb_particle));
        for(int i=0; i<r_user->N; i++){
            r_user->particles[i].sim = r_user;
        }
        sem_unlink(sem_name);
        sem_close(display_mutex);
    }
#endif //OPENGL

#ifndef LIBREBOUND
    gettimeofday(&tim, NULL);
    double timing_final = tim.tv_sec+(tim.tv_usec/1000000.0);
    printf("\nComputation finished. Total runtime: %f s\n",timing_final-timing_initial);
#endif // LIBREBOUND
    return r->status;
}

#ifndef LIBREBOUND
static const char* logo[] = {
"          _                           _  \n",   
"         | |                         | | \n",  
" _ __ ___| |__   ___  _   _ _ __   __| | \n", 
"| '__/ _ \\ '_ \\ / _ \\| | | | '_ \\ / _` | \n", 
"| | |  __/ |_) | (_) | |_| | | | | (_| | \n", 
"|_|  \\___|_.__/ \\___/ \\__,_|_| |_|\\__,_| \n", 
"                                         \n",   
"              `-:://::.`                 \n",
"          `/oshhoo+++oossso+:`           \n", 
"       `/ssooys++++++ossssssyyo:`        \n", 
"     `+do++oho+++osssso++++++++sy/`      \n", 
"    :yoh+++ho++oys+++++++++++++++ss.     \n", 
"   /y++hooyyooshooo+++++++++++++++oh-    \n", 
"  -dsssdssdsssdssssssssssooo+++++++oh`   \n", 
"  ho++ys+oy+++ho++++++++oosssssooo++so   \n", 
" .d++oy++ys+++oh+++++++++++++++oosssod   \n", 
" -h+oh+++yo++++oyo+++++++++++++++++oom   \n", 
" `d+ho+++ys+++++oys++++++++++++++++++d   \n", 
"  yys++++oy+++++++oys+++++++++++++++s+   \n", 
"  .m++++++h+++++++++oys++++++++++++oy`   \n", 
"   -yo++++ss++++++++++oyso++++++++oy.    \n", 
"    .ss++++ho+++++++++++osys+++++yo`     \n", 
"      :ss+++ho+++++++++++++osssss-       \n", 
"        -ossoys++++++++++++osso.         \n", 
"          `-/oyyyssosssyso+/.            \n", 
"                ``....`                  \n", 
"                                         \n",   
"Written by Hanno Rein, Shangfei Liu,     \n",
"David Spiegel, Daniel Tamayo and many    \n",
"other. REBOUND project website:          \n",  
"http://github.com/hannorein/rebound/     \n",    
"                                         \n", 
NULL};
#endif // LIBREBOUND<|MERGE_RESOLUTION|>--- conflicted
+++ resolved
@@ -62,15 +62,10 @@
 #ifndef LIBREBOUND
 static const char* logo[];              /**< Logo of rebound. */
 #endif // LIBREBOUND
-const char* reb_build_str = __DATE__ " " __TIME__;  // Date and time build string. 
-<<<<<<< HEAD
-const char* reb_version_str = "2.18.7";         // **VERSIONLINE** This line gets updated automatically. Do not edit manually.
 const int reb_max_messages_length = 1024;   // needs to be constant expression for array size
 const int reb_max_messages_N = 10;
-
-=======
-const char* reb_version_str = "2.18.9";         // **VERSIONLINE** This line gets updated automatically. Do not edit manually.
->>>>>>> e7dc0bdb
+const char* reb_build_str = __DATE__ " " __TIME__;  // Date and time build string. 
+const char* reb_version_str = "2.18.7";         // **VERSIONLINE** This line gets updated automatically. Do not edit manually.
 
 void reb_step(struct reb_simulation* const r){
     // A 'DKD'-like integrator will do the first 'D' part.
@@ -289,14 +284,11 @@
     r->collisions_allocatedN    = 0;
     r->collisions           = NULL;
     r->extras               = NULL;
-<<<<<<< HEAD
     r->messages             = NULL;
-=======
     // ********** Lookup Table
     r->particle_lookup_table = NULL;
     r->N_lookup = 0;
     r->allocatedN_lookup = 0;
->>>>>>> e7dc0bdb
     // ********** WHFAST
     r->ri_whfast.allocated_N    = 0;
     r->ri_whfast.eta        = NULL;
